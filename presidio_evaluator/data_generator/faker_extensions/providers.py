import random
import warnings
from collections import OrderedDict
from pathlib import Path
import socket
from typing import Union, List
import yaml
import requests
from functools import reduce

import pandas as pd
from faker.providers import BaseProvider
from faker.providers.address.en_US import Provider as AddressProvider
from faker.providers.phone_number.en_US import Provider as PhoneNumberProvider

from presidio_evaluator.data_generator import raw_data_dir


class NationalityProvider(BaseProvider):
    def __init__(self, generator, nationality_file: Union[str, Path] = None):
        super().__init__(generator=generator)
        if not nationality_file:
            nationality_file = (raw_data_dir / "nationalities.csv").resolve()

        self.nationality_file = nationality_file
        self.nationalities = self.load_nationalities()

    def load_nationalities(self):
        return pd.read_csv(self.nationality_file)

    def country(self):
        self.random_element(self.nationalities["country"].tolist())

    def nationality(self):
        return self.random_element(self.nationalities["nationality"].tolist())

    def nation_man(self):
        return self.random_element(self.nationalities["man"].tolist())

    def nation_woman(self):
        return self.random_element(self.nationalities["woman"].tolist())

    def nation_plural(self):
        return self.random_element(self.nationalities["plural"].tolist())


class OrganizationProvider(BaseProvider):
    def __init__(
            self,
            generator,
            organizations_file: Union[str, Path] = None,
    ):
        super().__init__(generator=generator)
        if not organizations_file:
            # company names assembled from stock exchange listings (aex, bse, cnq, ger, lse, nasdaq, nse, nyse, par, tyo),
            # US government websites like https://www.sec.gov/rules/other/4-460list.htm, and other sources
<<<<<<< HEAD
            organizations_file = (raw_data_dir / "companies_and_organizations.csv").resolve()
=======
            organizations_file = Path(
                Path(__file__).parent.parent,
                "raw_data",
                "companies_and_organizations.csv",
            ).resolve()
>>>>>>> eefdaffd
        self.organizations_file = organizations_file
        self.organizations = self.load_organizations()

    def load_organizations(self):
        return pd.read_csv(self.organizations_file, delimiter="\t")

    def organization(self):
        return self.random_element(self.organizations["organization"].tolist())

    def company(self):
        return self.organization()


class UsDriverLicenseProvider(BaseProvider):
    def __init__(self, generator):
        super().__init__(generator=generator)
        us_driver_license_file = (raw_data_dir / "us_driver_license_format.yaml").resolve()
        formats = yaml.safe_load(open(us_driver_license_file))
        self.formats = formats["en"]["faker"]["driving_license"]["usa"]

    def us_driver_license(self) -> str:
        # US driver's licenses patterns vary by state. Here we sample a random state and format
        us_state = random.choice(list(self.formats))
        us_state_format = random.choice(self.formats[us_state])
        return self.bothify(text=us_state_format)


class ReligionProvider(BaseProvider):
    def __init__(
            self,
            generator,
            religions_file: Union[str, Path] = None,
    ):
        super().__init__(generator=generator)
        if not religions_file:
            religions_file = (raw_data_dir / "religions.csv").resolve()
        self.religions_file = religions_file
        self.religions = self.load_religions()

    def load_religions(self):
        return pd.read_csv(self.religions_file, delimiter="\t")

    def religion(self) -> str:
        """Return a random (major) religion."""
        return self.random_element(self.religions["Religions"].tolist())


class IpAddressProvider(BaseProvider):
    """Generating both v4 and v6 IP addresses."""

    def ip_address(self):
        if random.random() < 0.8:
            return self.generator.ipv4()
        else:
            return self.generator.ipv6()


class AgeProvider(BaseProvider):
    formats = OrderedDict(
        [
            ("%#", 0.8),
            ("%", 0.1),
            ("1.%", 0.02),
            ("2.%", 0.02),
            ("100", 0.02),
            ("101", 0.01),
            ("104", 0.01),
            ("0.%", 0.02),
        ]
    )

    def age(self):
        return self.numerify(
            self.random_elements(elements=self.formats, length=1, use_weighting=True)[0]
        )


class AddressProviderNew(AddressProvider):
    """
    Extending the Faker AddressProvider with additional templates
    """

    address_formats = OrderedDict(
        (
            (
                "{{building_number}} {{street_name}} {{secondary_address}} {{city}} {{state}}",
                5.0,
            ),
            (
                "{{building_number}} {{street_name}} {{secondary_address}} {{city}} {{state_abbr}}",
                5.0,
            ),
            (
                "{{building_number}} {{street_name}} {{secondary_address}} {{city}} {{country}}",
                5.0,
            ),
            (
                "{{building_number}} {{street_name}}\n {{secondary_address}}\n {{city}}\n {{country}}",
                5.0,
            ),
            (
                "{{building_number}} {{street_name}}\n {{secondary_address}}\n {{city}}\n {{country}} {{postcode}}",
                5.0,
            ),
            (
                "{{street_name}} {{street_name}}\n {{secondary_address}}\n {{city}}\n {{country}} {{postcode}}",
                5.0,
            ),
            ("the corner of {{street_name}} and {{street_name}}", 3.0),
            ("{{first_name}} and {{street_name}}", 3.0),
            ("{{street_address}}, {{city}}, {{country}}", 5.0),
            (
                "{{street_address}} {{secondary_address}}, {{city}}, {{country}} {{postcode}}",
                5.0,
            ),
            ("{{street_address}}\n{{city}}, {{state_abbr}} {{postcode}}", 25.0),
            ("{{street_address}}\n{{city}}\n, {{state_abbr}}\n {{postcode}}", 25.0),
            (
                "{{street_address}}\n{{city}}\n, {{state_abbr}}\n {{country}} {{postcode}}",
                25.0,
            ),
            #  military address formatting.
            ("{{military_apo}}\nAPO {{military_state}} {{postcode}}", 1.0),
            (
                "{{military_ship}} {{last_name}}\nFPO {{military_state}} {{postcode}}",
                1.0,
            ),
            ("{{military_dpo}}\nDPO {{military_state}} {{postcode}}", 1.0),
        )
    )


class PhoneNumberProviderNew(PhoneNumberProvider):
    """
    Similar to the default PhoneNumberProvider, with different formats
    """

    formats = (
        # US
        "##########",
        "##########",
        "###-###-####",
        "###-###-####",
        "###-#######",
        # UK
        "07700 ### ###",
        "07700 ######",
        "07700######",
        "(07700) ### ###",
        "(07700) ######",
        "(07700)######",
        "+447700 ### ###",
        "+447700 ######",
        "+447700######",
        # India
        "+91##########",
        "0##########",
        "##########",
        # Switzerland
        "+41 2# ### ## ##",
        "+41 3# ### ## ##",
        "+41 4# ### ## ##",
        "+41 5# ### ## ##",
        "+41 6# ### ## ##",
        "+41 7# ### ## ##",
        "+41 8# ### ## ##",
        "+41 9# ### ## ##",
        "+41 (0)2# ### ## ##",
        "+41 (0)3# ### ## ##",
        "+41 (0)4# ### ## ##",
        "+41 (0)5# ### ## ##",
        "+41 (0)6# ### ## ##",
        "+41 (0)7# ### ## ##",
        "+41 (0)8# ### ## ##",
        "+41 (0)9# ### ## ##",
        "+46 (0)8 ### ### ##",
        "+46 (0)## ## ## ##",
        "+46 (0)### ### ##",
        # Optional 10-digit local phone number format
        "(###)###-####",
        "(###)###-####",
        "(###)###-####",
        "(###)###-####",
        # Non-standard 10-digit phone number format
        "###.###.####",
        "###.###.####",
        # Standard 10-digit phone number format with extensions
        "###-###-####x###",
        "###-###-####x####",
        # Optional 10-digit local phone number format with extensions
        "(###)###-####x###",
        "(###)###-####x####",
        # Non-standard 10-digit phone number format with extensions
        "###.###.####x###",
        "###.###.####x####",
        # Standard 11-digit phone number format
        "+1-###-###-####",
        "001-###-###-####",
        # Standard 11-digit phone number format with extensions
        "+1-###-###-####x###",
    )


class HospitalProvider(BaseProvider):
    def __init__(self, generator, hospital_file: str = None):
        """Load hospital data from file or wiki.

        :param hospital_file: Path to static file containing hospital names
        """

        super().__init__(generator=generator)

        self.default_list = [
            "Apollo Hospital",
            "St. Peter",
            "Mount Sinai",
            "Providence",
        ]
        self.hospitals = self.load_hospitals(hospital_file)

    def load_hospitals(self, hospital_file: str) -> List[str]:
        """Loads a list of hospital names based in the US.
        If a static file with hospital names is provided,
        the hospital names should be under a column named "name".
        If no file is provided, the information will be retrieved from WikiData.

        :param hospital_file: Path to static file containing hospital names
        """

        if hospital_file:
            hospitals = pd.read_csv(hospital_file)
            if "name" not in self.hospitals:
                print(
                    "Unable to retrieve hospital names, "
                    "file is missing column named 'name'"
                )
                return self.default_list
            return hospitals["name"].to_list()
        else:
            return self.load_wiki_hospitals()

    def hospital_name(self):
        return self.random_element(self.hospitals)

    def load_wiki_hospitals(
        self,
    ):
        """Executes a query on WikiData and extracts a list of US based hospitals"""
        url = "https://query.wikidata.org/sparql"
        query = """
        SELECT DISTINCT ?label_en
        WHERE 
        { ?item wdt:P31/wdt:P279* wd:Q16917; wdt:P17 wd:Q30
        OPTIONAL { ?item p:P31/ps:P31 wd:Q64578911 . BIND(wd:Q64578911 as ?status1) } BIND(COALESCE(?status1,wd:Q64624840) as ?status)
        OPTIONAL { ?item wdt:P131/wdt:P131* ?ac . ?ac wdt:P5087 [] }
        optional { ?item rdfs:label ?label_en FILTER((LANG(?label_en)) = "en") }   
        }

        """
        try:
            r = requests.get(url, params={"format": "json", "query": query})
            if r.status_code != 200:
                print("Unable to read hospitals from WikiData, returning an empty list")
                return self.default_list
            data = r.json()
            bindings = data["results"].get("bindings", [])
            hospitals = [self.deep_get(x, ["label_en", "value"]) for x in bindings]
            hospitals = [x for x in hospitals if "no key" not in x]
            return hospitals
        except socket.error:
            warnings.warn("Can't download hospitals data. Returning default list")
            return self.default_list

    def deep_get(self, dictionary: dict, keys: List[str]):
        """Retrieve values from a nested dictionary for specific nested keys
        > example:
        > d = {"key_a":1, "key_b":{"key_c":2}}
        > deep_get(d, ["key_b","key_c"])
        > ... 2

        > deep_get(d, ["key_z"])
        > ... "no key key_z"
        :param dictionary: Nested dictionary to search for keys
        :type dictionary: dict
        :param keys: list of keys, each value should represent the next level of nesting
        :type keys: List
        :return: The value of the nested keys
        """

        return reduce(
            lambda dictionary, key: dictionary.get(key, f"no key {key}")
            if isinstance(dictionary, dict)
            else f"no key {key}",
            keys,
            dictionary,
        )<|MERGE_RESOLUTION|>--- conflicted
+++ resolved
@@ -54,15 +54,11 @@
         if not organizations_file:
             # company names assembled from stock exchange listings (aex, bse, cnq, ger, lse, nasdaq, nse, nyse, par, tyo),
             # US government websites like https://www.sec.gov/rules/other/4-460list.htm, and other sources
-<<<<<<< HEAD
-            organizations_file = (raw_data_dir / "companies_and_organizations.csv").resolve()
-=======
             organizations_file = Path(
                 Path(__file__).parent.parent,
                 "raw_data",
                 "companies_and_organizations.csv",
             ).resolve()
->>>>>>> eefdaffd
         self.organizations_file = organizations_file
         self.organizations = self.load_organizations()
 
@@ -79,7 +75,9 @@
 class UsDriverLicenseProvider(BaseProvider):
     def __init__(self, generator):
         super().__init__(generator=generator)
-        us_driver_license_file = (raw_data_dir / "us_driver_license_format.yaml").resolve()
+        us_driver_license_file = Path(
+            Path(__file__).parent.parent, "raw_data", "us_driver_license_format.yaml"
+        ).resolve()
         formats = yaml.safe_load(open(us_driver_license_file))
         self.formats = formats["en"]["faker"]["driving_license"]["usa"]
 
@@ -92,13 +90,15 @@
 
 class ReligionProvider(BaseProvider):
     def __init__(
-            self,
-            generator,
-            religions_file: Union[str, Path] = None,
+        self,
+        generator,
+        religions_file: Union[str, Path] = None,
     ):
         super().__init__(generator=generator)
         if not religions_file:
-            religions_file = (raw_data_dir / "religions.csv").resolve()
+            religions_file = Path(
+                Path(__file__).parent.parent, "raw_data", "religions.csv"
+            ).resolve()
         self.religions_file = religions_file
         self.religions = self.load_religions()
 
