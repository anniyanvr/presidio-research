import re
from typing import List, Union, Optional

from faker import Generator

from presidio_evaluator import InputSample, Span

_re_token = re.compile(r"\{\{\s*(\w+)(:\s*\w+?)?\s*\}\}")


class SpanGenerator(Generator):
    """Faker Generator which also returns the indices of fake values.

    :example:
    >>>from faker import Faker
    >>>from presidio_evaluator.data_generator.faker_extensions import SpanGenerator

    >>>generator = SpanGenerator()
    >>>faker = Faker(generator=generator)
    >>>res = faker.parse("My child's name is {{name}}", add_spans=True)

    >>>res.spans
        [{"value": "Daniel Gallagher", "start": 19, "end": 35, "type": "name"}]
    >>>res.fake
        "My child's name is Daniel Gallagher"
    >>>str(res)
        "My child's name is Daniel Gallagher"
    """

    def parse(
<<<<<<< HEAD
        self, text: str, add_spans: bool = False, template_id: Optional[int] = None
    ) -> Union[str, InputSample]:
=======
        self,
        text: str,
        add_spans: bool = False,
        template_id: Optional[int] = None,
        sample_id: Optional[int] = None,
    ) -> Union[str, FakerSpansResult]:
>>>>>>> eefdaffd
        """Parses a Faker template.

        This replaces the original parse method to introduce spans.
        :param text: Text holding the faker template, e.g. "My name is {{name}}".
        :param add_spans: Whether to return the spans of each fake value in the output string
        :param template_id: Template ID to be returned with the output
        :param sample_id: unique sample id
        """

        # Create Span objects for original placeholders
        spans = self._match_to_span(text)

        # Reverse for easier index handling while replacing
        spans = sorted(spans, reverse=True, key=lambda x: x.start_position)

        fake_text = ""
        prev_end = len(text)  # we are going backwards

        # Update indices and fake text based on new values
        for i, span in enumerate(spans):
            formatter = span.entity_type
            old_len = len(formatter) + 4  # adding two curly brackets
            new_len = len(str(span.entity_value))

            # Update full text
<<<<<<< HEAD
            fake_text = str(text[span.end_position : prev_end]) + str(fake_text)
            fake_text = str(span.entity_value) + str(fake_text)
            prev_end = span.start_position
=======
            fake_text = str(text[span.end : prev_end]) + str(fake_text)
            fake_text = str(span.value) + str(fake_text)
            prev_end = span.start
>>>>>>> eefdaffd

            if add_spans:  # skip if spans aren't required
                # Update span indices
                delta = new_len - old_len
                span.end_position = span.end_position + delta
                span.type = formatter.strip()

                # Update previously inserted spans since indices shifted
                for j in range(0, i):
                    spans[j].start_position += delta
                    spans[j].end_position += delta

        # Add the beginning of the sentence
        fake_text = text[0:prev_end] + fake_text

        return (
<<<<<<< HEAD
            InputSample(
                full_text=fake_text, spans=spans, masked=text, template_id=template_id
=======
            FakerSpansResult(
                fake=fake_text,
                spans=spans,
                template=text,
                template_id=template_id,
                sample_id=sample_id,
>>>>>>> eefdaffd
            )
            if add_spans
            else fake_text
        )

    def _match_to_span(self, text: str, **kwargs) -> List[Span]:
        matches = _re_token.finditer(text)

        results: List[Span] = []
        for match in matches:
            formatter = match.group()[2:-2].lower()
            results.append(
                Span(
                    entity_type=formatter,
                    start_position=match.start(),
                    end_position=match.end(),
                    entity_value=str(self.format(formatter.strip(), **kwargs)),
                )
            )

        return results<|MERGE_RESOLUTION|>--- conflicted
+++ resolved
@@ -28,17 +28,11 @@
     """
 
     def parse(
-<<<<<<< HEAD
-        self, text: str, add_spans: bool = False, template_id: Optional[int] = None
+        self, text: str,
+            add_spans: bool = False,
+            template_id: Optional[int] = None,
+            sample_id: Optional[int] = None,
     ) -> Union[str, InputSample]:
-=======
-        self,
-        text: str,
-        add_spans: bool = False,
-        template_id: Optional[int] = None,
-        sample_id: Optional[int] = None,
-    ) -> Union[str, FakerSpansResult]:
->>>>>>> eefdaffd
         """Parses a Faker template.
 
         This replaces the original parse method to introduce spans.
@@ -64,15 +58,9 @@
             new_len = len(str(span.entity_value))
 
             # Update full text
-<<<<<<< HEAD
             fake_text = str(text[span.end_position : prev_end]) + str(fake_text)
             fake_text = str(span.entity_value) + str(fake_text)
             prev_end = span.start_position
-=======
-            fake_text = str(text[span.end : prev_end]) + str(fake_text)
-            fake_text = str(span.value) + str(fake_text)
-            prev_end = span.start
->>>>>>> eefdaffd
 
             if add_spans:  # skip if spans aren't required
                 # Update span indices
@@ -89,17 +77,12 @@
         fake_text = text[0:prev_end] + fake_text
 
         return (
-<<<<<<< HEAD
             InputSample(
-                full_text=fake_text, spans=spans, masked=text, template_id=template_id
-=======
-            FakerSpansResult(
-                fake=fake_text,
+                full_text=fake_text,
                 spans=spans,
-                template=text,
+                masked=text,
                 template_id=template_id,
-                sample_id=sample_id,
->>>>>>> eefdaffd
+                sample_id=sample_id
             )
             if add_spans
             else fake_text
