import dataclasses
import json
import random
import re
from pathlib import Path
from typing import List, Optional, Union, Generator

import numpy as np
import pandas as pd
from faker import Faker
from faker.providers import BaseProvider
from faker.typing import SeedType
from pandas import DataFrame
from tqdm import tqdm

from presidio_evaluator.data_generator import raw_data_dir
from presidio_evaluator.data_generator.faker_extensions import (
    FakerSpansResult,
    NationalityProvider,
    OrganizationProvider,
    UsDriverLicenseProvider,
    IpAddressProvider,
    AddressProviderNew,
    SpanGenerator,
    RecordsFaker,
    PhoneNumberProviderNew,
    AgeProvider,
    ReligionProvider
)

presidio_templates_file_path = raw_data_dir / "templates.txt"
presidio_additional_entity_providers = [IpAddressProvider,
                                        NationalityProvider,
                                        OrganizationProvider,
                                        UsDriverLicenseProvider,
                                        AgeProvider,
                                        AddressProviderNew,
                                        PhoneNumberProviderNew,
                                        ReligionProvider]


class PresidioDataGenerator:
    def __init__(
            self,
            custom_faker: Faker = None,
            locale: Optional[List[str]] = None,
            lower_case_ratio: float = 0.05,
    ):
        """
        Fake data generator.
        Leverages Faker to create fake PII entities into predefined templates of structure: a b c {{PII}} d e f,
        e.g. "My name is {{first_name}}."
        :param custom_faker: A Faker object provided by the user
        :param locale: A locale object to create our own Faker instance if a custom one was not provided.
        :param lower_case_ratio: Percentage of names that should start with lower case

        :example:

        >>>from presidio_evaluator.data_generator import PresidioDataGenerator

        >>>sentence_templates = [
        >>>    "My name is {{name}}",
        >>>    "Please send it to {{address}}",
        >>>    "I just moved to {{city}} from {{country}}"
        >>>]


        >>>data_generator = PresidioDataGenerator()
        >>>fake_records = data_generator.generate_fake_data(
        >>>    templates=sentence_templates, n_samples=10
        >>>)

        >>>fake_records = list(fake_records)

        >>># Print the spans of the first sample
        >>>print(fake_records[0].fake)
        I just moved to North Kim from Ukraine

        >>>print(fake_records[0].spans)
        [{"value": "Ukraine", "start": 31, "end": 38, "type": "country"}, {"value": "North Kim", "start": 16, "end": 25, "type": "city"}]

        """
        if custom_faker and locale:
            raise ValueError(
                "If a custom faker is passed, it's expected to have its locales loaded"
            )

        if custom_faker:
            self.faker = custom_faker
        else:
            generator = (
                SpanGenerator()
            )  # To allow PresidioDataGenerator to return spans and not just strings
            self.faker = Faker(local=locale, generator=generator)
        self.lower_case_ratio = lower_case_ratio

    def parse(
            self, template: str, template_id: Optional[int] = None, add_spans: bool = True
    ) -> Union[FakerSpansResult, str]:
        """
        This function replaces known PII {{tokens}} in a template sentence
        with a fake value for each token and returns a sentence with fake PII.

        Examples:
            1. "My name is {{first_name_female}} {{last_name}}".
            2. "I want to increase limit on my card # {{credit_card_number}}
                for certain duration of time. is it possible?"


        :param template: str with token(s) that needs to be replaced by fake PII
        :param template_id: The identifier of the specific template
        :param add_spans: Whether to return the spans or just the fake text

        :returns: Fake sentence.

        """
        try:
            if isinstance(self.faker.factories[0], SpanGenerator):
                fake_pattern = self.faker.parse(
                    template, add_spans=add_spans, template_id=template_id
                )
            else:
                fake_pattern = self.faker.parse(template)
            if random.random() < self.lower_case_ratio:
                fake_pattern = self._lower_pattern(fake_pattern)
            return fake_pattern
        except Exception as err:
            raise AttributeError(
                f'Failed to generate fake data based on template "{template}".'
                f"You might need to add a new Faker provider! "
                f"{err}"
            )

    @staticmethod
    def read_template_file(templates_file):
        with open(templates_file) as f:
            lines = f.readlines()
            lines = [line.strip() for line in lines]
            return lines

<<<<<<< HEAD
    @staticmethod
    def _prep_templates(raw_templates):
        print("Preparing sample sentences for ingestion")

        def make_lower_case(match_obj):
            if match_obj.group() is not None:
                return match_obj.group().lower()

        templates = [
            (
                re.sub(r"\[.*?\]", make_lower_case, template.strip())
                    .replace("[", "{" + "{")
                    .replace("]", "}" + "}")
            )
            for template in raw_templates
        ]

        return templates

=======
>>>>>>> 6e6dbb9a
    def generate_fake_data(
            self, templates: List[str], n_samples: int
    ) -> Union[Generator[FakerSpansResult, None, None], Generator[str, None, None]]:
        """
        Generates fake PII data whenever it encounters known faker entities in a template.
        :param templates: A list of strings containing templates
        :param n_samples: Number of samples to generate
        """
        if not templates:
            templates = None

        for _ in tqdm(range(n_samples), desc="Sampling"):
            template_id = random.choice(range(len(templates)))
            template = templates[template_id]
            yield self.parse(template, template_id)

    @staticmethod
    def _lower_pattern(pattern: Union[str, FakerSpansResult]):
        if isinstance(pattern, str):
            return pattern.lower()
        elif isinstance(pattern, FakerSpansResult):
            pattern.fake = pattern.fake.lower()
            for span in pattern.spans:
                span.value = str(span.value).lower()
            return pattern

    def seed(self, seed_value=42):
        Faker.seed(seed_value)
        self.faker.seed_instance(seed_value)
        random.seed(seed_value)
        np.random.seed(seed_value)

    def add_provider_alias(self, provider_name: str, new_name: str) -> None:
        """
        Adds a copy of a provider, with a different name
        :param provider_name: Name of original provider
        :param new_name: New name
        :example:
        >>>add_provider_alias(provider_name="name", new_name="person")
        >>>self.faker.person()
        """
        original = getattr(self.faker, provider_name)

        new_provider = BaseProvider(self.faker)
        setattr(new_provider, new_name, original)
        self.faker.add_provider(new_provider)

    @staticmethod
    def update_fake_name_generator_df(fake_data: pd.DataFrame) -> DataFrame:
        """
        Adapts the csv from FakeNameGenerator to fit the data generation process used here.
        :param fake_data: a pd.DataFrame with loaded data from FakeNameGenerator.com
        :return: None
        """

        def camel_to_snake(name):
            # Borrowed from https://stackoverflow.com/questions/1175208/elegant-python-function-to-convert-camelcase-to-snake-case
            name = re.sub("(.)([A-Z][a-z]+)", r"\1_\2", name)
            return re.sub("([a-z0-9])([A-Z])", r"\1_\2", name).lower()

        def full_name(row):
            if random.random() > 0.2:
                return f'{row.first_name} {row.last_name}'
            else:
                space_after_initials = " " if random.random() > 0.5 else ". "
                return f'{row.first_name} {row.middle_initial}{space_after_initials}{row.last_name}'

        def name_gendered(row):
            first_name_female, prefix_female, last_name_female = (
                (row.first_name, row.prefix, row.last_name)
                if row.gender == "female"
                else ("", "", "")
            )
            first_name_male, prefix_male, last_name_male = (
                (row.first_name, row.prefix, row.last_name)
                if row.gender == "male"
                else ("", "", "")
            )
            return (
                first_name_female,
                first_name_male,
                prefix_female,
                prefix_male,
                last_name_female,
                last_name_male,
            )

        fake_data.columns = [camel_to_snake(col) for col in fake_data.columns]

        # Update some column names to fit Faker
        fake_data.rename(
            columns={"country": "country_code", "state": "state_abbr"}, inplace=True
        )

        fake_data.rename(
            columns={
                "country_full": "country",
                "name_set": "nationality",
                "street_address": "street_name",
                "state_full": "state",
                "given_name": "first_name",
                "surname": "last_name",
                "title": "prefix",
                "email_address": "email",
                "telephone_number": "phone_number",
                "telephone_country_code": "country_calling_code",
                "birthday": "date_of_birth",
                "cc_number": "credit_card_number",
                "cc_type": "credit_card_provider",
                "cc_expires": "credit_card_expire",
                "occupation": "job",
                "domain": "domain_name",
                "username": "user_name",
                "zip_code": "zipcode",
            },
            inplace=True,
        )
        fake_data["person"] = fake_data.apply(full_name, axis=1)
        fake_data["name"] = fake_data["person"]
        genderized = fake_data.apply(
            lambda x: pd.Series(
                name_gendered(x),
                index=[
                    "first_name_female",
                    "first_name_male",
                    "prefix_female",
                    "prefix_male",
                    "last_name_female",
                    "last_name_male",
                ],
            ),
            axis=1,
            result_type="expand",
        )

        # Remove credit card data, rely on Faker's as it is more realistic
        del fake_data["credit_card_number"]

        fake_data = pd.concat([fake_data, genderized], axis="columns")
        return fake_data


class PresidioFakeRecordGenerator:
    """
    Fake record generator.
    Leverages PresidioDataGenerator and the existing templates and new providers in this library to give a high level
    interface for generating a list of fake records.
    :param: locale: The faker locale to use e.g. 'en_US'
    :param lower_case_ratio: Percentage of names that should start with lower case
    :param: entity_providers: Defaults to presidio_additional_entity_providers, a provided argument overrides this
    :param: sentence_templates: Defaults to presidio_templates_file_path, a provided argument overrides this
    :param: random_seed: A seed to make results reproducible between runs
    """
    PROVIDER_ALIASES = dict(name='person', credit_card_number='credit_card', date_of_birth='birthday')

    faker_to_presidio_entity_type = dict(person="PERSON",
                                         ip_address="IP_ADDRESS",
                                         us_driver_license="US_DRIVER_LICENSE",
                                         organization="ORGANIZATION",
                                         name_female="PERSON",
                                         address="STREET_ADDRESS",
                                         country="GPE",
                                         state="GPE",
                                         credit_card_number="CREDIT_CARD",
                                         city="GPE",
                                         street_name="STREET_ADDRESS",
                                         building_number="STREET_ADDRESS",
                                         name="PERSON",
                                         iban="IBAN_CODE",
                                         last_name="PERSON",
                                         last_name_male="PERSON",
                                         last_name_female="PERSON",
                                         first_name="PERSON",
                                         first_name_male="PERSON",
                                         first_name_female="PERSON",
                                         phone_number="PHONE_NUMBER",
                                         url="DOMAIN_NAME",
                                         ssn="US_SSN",
                                         email="EMAIL_ADDRESS",
                                         date_time="DATE_TIME",
                                         date_of_birth="DATE_TIME",
                                         day_of_week="DATE_TIME",
                                         year="DATE_TIME",
                                         name_male="PERSON",
                                         prefix_male="TITLE",
                                         prefix_female="TITLE",
                                         prefix="TITLE",
                                         nationality="NRP",
                                         nation_woman="NRP",
                                         nation_man="NRP",
                                         nation_plural="NRP",
                                         first_name_nonbinary="PERSON",
                                         postcode="STREET_ADDRESS",
                                         secondary_address="STREET_ADDRESS",
                                         job="TITLE",
                                         zipcode="ZIP_CODE",
                                         state_abbr="GPE",
                                         age="AGE")

    def __init__(self,
                 locale: str,
                 lower_case_ratio: float,
                 entity_providers: List[BaseProvider] = None,
                 sentence_templates: List[str] = None,
                 random_seed: SeedType = None):
        self._sentence_templates = sentence_templates
        if not self._sentence_templates:
            self._sentence_templates = PresidioDataGenerator.read_template_file(presidio_templates_file_path)
        if entity_providers is None:
            entity_providers = presidio_additional_entity_providers

        fake_person_data_path = raw_data_dir / "FakeNameGenerator.com_3000.csv"
        fake_person_df = pd.read_csv(fake_person_data_path)
        fake_person_df = PresidioDataGenerator.update_fake_name_generator_df(fake_person_df)
        faker = RecordsFaker(records=fake_person_df, locale=locale)

        for entity_provider in entity_providers:
            faker.add_provider(entity_provider)

        self._data_generator = PresidioDataGenerator(custom_faker=faker, lower_case_ratio=lower_case_ratio)
        self._data_generator.seed(random_seed)
        for provider, alias in self.PROVIDER_ALIASES.items():
            self._data_generator.add_provider_alias(provider_name=provider, new_name=alias)

        self.fake_records = None

    def generate_new_fake_records(self, num_samples: int) -> List[FakerSpansResult]:
        self.fake_records = list(self._data_generator.generate_fake_data(templates=self._sentence_templates,
                                                                         n_samples=num_samples))
        # Map faker generated entity types to Presidio entity types
        for sample in self.fake_records:
            for span in sample.spans:
                span.type = self.faker_to_presidio_entity_type[span.type]
            for key, value in self.faker_to_presidio_entity_type.items():
                sample.template = sample.template.replace("{{%s}}" % key, "{{%s}}" % value)
        return self.fake_records


if __name__ == "__main__":
    entity_generator = PresidioFakeRecordGenerator(locale="en_US", lower_case_ratio=0.05,
                                                   random_seed=42)
    fake_patterns = entity_generator.generate_new_fake_records(num_samples=10000)
    repo_root = Path(__file__).parent.parent.parent
    output_file = repo_root / "data/presidio_data_generator_data.json"
    to_json = [dataclasses.asdict(pattern) for pattern in fake_patterns]
    with open("{}".format(output_file), "w+", encoding="utf-8") as f:
        json.dump(to_json, f, ensure_ascii=False, indent=2)<|MERGE_RESOLUTION|>--- conflicted
+++ resolved
@@ -138,28 +138,6 @@
             lines = [line.strip() for line in lines]
             return lines
 
-<<<<<<< HEAD
-    @staticmethod
-    def _prep_templates(raw_templates):
-        print("Preparing sample sentences for ingestion")
-
-        def make_lower_case(match_obj):
-            if match_obj.group() is not None:
-                return match_obj.group().lower()
-
-        templates = [
-            (
-                re.sub(r"\[.*?\]", make_lower_case, template.strip())
-                    .replace("[", "{" + "{")
-                    .replace("]", "}" + "}")
-            )
-            for template in raw_templates
-        ]
-
-        return templates
-
-=======
->>>>>>> 6e6dbb9a
     def generate_fake_data(
             self, templates: List[str], n_samples: int
     ) -> Union[Generator[FakerSpansResult, None, None], Generator[str, None, None]]:
