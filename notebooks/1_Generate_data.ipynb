--- conflicted
+++ resolved
@@ -1011,15 +1011,9 @@
    "hash": "2509fbe9adc3579fd0ef23e6a2c6fb50cb745caa174aafdf017283479e60bc43"
   },
   "kernelspec": {
-<<<<<<< HEAD
    "display_name": "presidio_evaluator",
    "language": "python",
    "name": "presidio_evaluator"
-=======
-   "display_name": "presidio-evaluator",
-   "language": "python",
-   "name": "presidio-evaluator"
->>>>>>> 26e472e4
   },
   "language_info": {
    "codemirror_mode": {
@@ -1031,11 +1025,7 @@
    "name": "python",
    "nbconvert_exporter": "python",
    "pygments_lexer": "ipython3",
-<<<<<<< HEAD
    "version": "3.8.18"
-=======
-   "version": "3.9.18"
->>>>>>> 26e472e4
   }
  },
  "nbformat": 4,
