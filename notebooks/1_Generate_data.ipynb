--- conflicted
+++ resolved
@@ -161,243 +161,7 @@
   },
   {
    "cell_type": "code",
-<<<<<<< HEAD
    "execution_count": null,
-=======
-   "execution_count": 5,
-   "metadata": {
-    "is_executing": true,
-    "pycharm": {
-     "name": "#%%\n"
-    }
-   },
-   "outputs": [
-    {
-     "data": {
-      "text/html": [
-       "<div>\n",
-       "<style scoped>\n",
-       "    .dataframe tbody tr th:only-of-type {\n",
-       "        vertical-align: middle;\n",
-       "    }\n",
-       "\n",
-       "    .dataframe tbody tr th {\n",
-       "        vertical-align: top;\n",
-       "    }\n",
-       "\n",
-       "    .dataframe thead th {\n",
-       "        text-align: right;\n",
-       "    }\n",
-       "</style>\n",
-       "<table border=\"1\" class=\"dataframe\">\n",
-       "  <thead>\n",
-       "    <tr style=\"text-align: right;\">\n",
-       "      <th></th>\n",
-       "      <th>number</th>\n",
-       "      <th>gender</th>\n",
-       "      <th>nationality</th>\n",
-       "      <th>prefix</th>\n",
-       "      <th>first_name</th>\n",
-       "      <th>middle_initial</th>\n",
-       "      <th>last_name</th>\n",
-       "      <th>street_name</th>\n",
-       "      <th>city</th>\n",
-       "      <th>state_abbr</th>\n",
-       "      <th>...</th>\n",
-       "      <th>company</th>\n",
-       "      <th>domain_name</th>\n",
-       "      <th>person</th>\n",
-       "      <th>name</th>\n",
-       "      <th>first_name_female</th>\n",
-       "      <th>first_name_male</th>\n",
-       "      <th>prefix_female</th>\n",
-       "      <th>prefix_male</th>\n",
-       "      <th>last_name_female</th>\n",
-       "      <th>last_name_male</th>\n",
-       "    </tr>\n",
-       "  </thead>\n",
-       "  <tbody>\n",
-       "    <tr>\n",
-       "      <th>0</th>\n",
-       "      <td>1</td>\n",
-       "      <td>female</td>\n",
-       "      <td>Czech</td>\n",
-       "      <td>Mrs.</td>\n",
-       "      <td>Marie</td>\n",
-       "      <td>J</td>\n",
-       "      <td>Hamanová</td>\n",
-       "      <td>P.O. Box 255</td>\n",
-       "      <td>Kangerlussuaq</td>\n",
-       "      <td>QE</td>\n",
-       "      <td>...</td>\n",
-       "      <td>Simple Solutions</td>\n",
-       "      <td>MarathonDancing.gl</td>\n",
-       "      <td>Marie J Hamanová</td>\n",
-       "      <td>Marie J Hamanová</td>\n",
-       "      <td>Marie</td>\n",
-       "      <td></td>\n",
-       "      <td>Mrs.</td>\n",
-       "      <td></td>\n",
-       "      <td>Hamanová</td>\n",
-       "      <td></td>\n",
-       "    </tr>\n",
-       "    <tr>\n",
-       "      <th>1</th>\n",
-       "      <td>2</td>\n",
-       "      <td>female</td>\n",
-       "      <td>French</td>\n",
-       "      <td>Ms.</td>\n",
-       "      <td>Patricia</td>\n",
-       "      <td>G</td>\n",
-       "      <td>Desrosiers</td>\n",
-       "      <td>Avenida Noruega 42</td>\n",
-       "      <td>Vila Real</td>\n",
-       "      <td>VR</td>\n",
-       "      <td>...</td>\n",
-       "      <td>Formula Gray</td>\n",
-       "      <td>LostMillions.com.pt</td>\n",
-       "      <td>Patricia Desrosiers</td>\n",
-       "      <td>Patricia Desrosiers</td>\n",
-       "      <td>Patricia</td>\n",
-       "      <td></td>\n",
-       "      <td>Ms.</td>\n",
-       "      <td></td>\n",
-       "      <td>Desrosiers</td>\n",
-       "      <td></td>\n",
-       "    </tr>\n",
-       "    <tr>\n",
-       "      <th>2</th>\n",
-       "      <td>3</td>\n",
-       "      <td>female</td>\n",
-       "      <td>American</td>\n",
-       "      <td>Ms.</td>\n",
-       "      <td>Debra</td>\n",
-       "      <td>O</td>\n",
-       "      <td>Neal</td>\n",
-       "      <td>1659 Hoog St</td>\n",
-       "      <td>Brakpan</td>\n",
-       "      <td>GA</td>\n",
-       "      <td>...</td>\n",
-       "      <td>Dahlkemper's</td>\n",
-       "      <td>MediumTube.co.za</td>\n",
-       "      <td>Debra O Neal</td>\n",
-       "      <td>Debra O Neal</td>\n",
-       "      <td>Debra</td>\n",
-       "      <td></td>\n",
-       "      <td>Ms.</td>\n",
-       "      <td></td>\n",
-       "      <td>Neal</td>\n",
-       "      <td></td>\n",
-       "    </tr>\n",
-       "    <tr>\n",
-       "      <th>3</th>\n",
-       "      <td>4</td>\n",
-       "      <td>male</td>\n",
-       "      <td>French</td>\n",
-       "      <td>Mr.</td>\n",
-       "      <td>Peverell</td>\n",
-       "      <td>C</td>\n",
-       "      <td>Racine</td>\n",
-       "      <td>183 Epimenidou Street</td>\n",
-       "      <td>Limassol</td>\n",
-       "      <td>LI</td>\n",
-       "      <td>...</td>\n",
-       "      <td>Quickbiz</td>\n",
-       "      <td>ImproveLook.com.cy</td>\n",
-       "      <td>Peverell Racine</td>\n",
-       "      <td>Peverell Racine</td>\n",
-       "      <td></td>\n",
-       "      <td>Peverell</td>\n",
-       "      <td></td>\n",
-       "      <td>Mr.</td>\n",
-       "      <td></td>\n",
-       "      <td>Racine</td>\n",
-       "    </tr>\n",
-       "    <tr>\n",
-       "      <th>4</th>\n",
-       "      <td>5</td>\n",
-       "      <td>female</td>\n",
-       "      <td>Slovenian</td>\n",
-       "      <td>Mrs.</td>\n",
-       "      <td>Iolanda</td>\n",
-       "      <td>S</td>\n",
-       "      <td>Tratnik</td>\n",
-       "      <td>Karu põik 61</td>\n",
-       "      <td>Pärnu</td>\n",
-       "      <td>PR</td>\n",
-       "      <td>...</td>\n",
-       "      <td>Dubrow's Cafeteria</td>\n",
-       "      <td>PostTan.com.ee</td>\n",
-       "      <td>Iolanda Tratnik</td>\n",
-       "      <td>Iolanda Tratnik</td>\n",
-       "      <td>Iolanda</td>\n",
-       "      <td></td>\n",
-       "      <td>Mrs.</td>\n",
-       "      <td></td>\n",
-       "      <td>Tratnik</td>\n",
-       "      <td></td>\n",
-       "    </tr>\n",
-       "  </tbody>\n",
-       "</table>\n",
-       "<p>5 rows × 37 columns</p>\n",
-       "</div>"
-      ],
-      "text/plain": [
-       "   number  gender nationality prefix first_name middle_initial   last_name  \\\n",
-       "0       1  female       Czech   Mrs.      Marie              J    Hamanová   \n",
-       "1       2  female      French    Ms.   Patricia              G  Desrosiers   \n",
-       "2       3  female    American    Ms.      Debra              O        Neal   \n",
-       "3       4    male      French    Mr.   Peverell              C      Racine   \n",
-       "4       5  female   Slovenian   Mrs.    Iolanda              S     Tratnik   \n",
-       "\n",
-       "             street_name           city state_abbr  ...             company  \\\n",
-       "0           P.O. Box 255  Kangerlussuaq         QE  ...    Simple Solutions   \n",
-       "1     Avenida Noruega 42      Vila Real         VR  ...        Formula Gray   \n",
-       "2           1659 Hoog St        Brakpan         GA  ...        Dahlkemper's   \n",
-       "3  183 Epimenidou Street       Limassol         LI  ...            Quickbiz   \n",
-       "4           Karu põik 61          Pärnu         PR  ...  Dubrow's Cafeteria   \n",
-       "\n",
-       "           domain_name               person                 name  \\\n",
-       "0   MarathonDancing.gl     Marie J Hamanová     Marie J Hamanová   \n",
-       "1  LostMillions.com.pt  Patricia Desrosiers  Patricia Desrosiers   \n",
-       "2     MediumTube.co.za         Debra O Neal         Debra O Neal   \n",
-       "3   ImproveLook.com.cy      Peverell Racine      Peverell Racine   \n",
-       "4       PostTan.com.ee      Iolanda Tratnik      Iolanda Tratnik   \n",
-       "\n",
-       "  first_name_female first_name_male prefix_female prefix_male  \\\n",
-       "0             Marie                          Mrs.               \n",
-       "1          Patricia                           Ms.               \n",
-       "2             Debra                           Ms.               \n",
-       "3                          Peverell                       Mr.   \n",
-       "4           Iolanda                          Mrs.               \n",
-       "\n",
-       "   last_name_female last_name_male  \n",
-       "0          Hamanová                 \n",
-       "1        Desrosiers                 \n",
-       "2              Neal                 \n",
-       "3                           Racine  \n",
-       "4           Tratnik                 \n",
-       "\n",
-       "[5 rows x 37 columns]"
-      ]
-     },
-     "execution_count": 5,
-     "metadata": {},
-     "output_type": "execute_result"
-    }
-   ],
-   "source": [
-    "# Read FakeNameGenerator CSV\n",
-    "fake_name_generator_df = pd.read_csv(fake_name_generator_file)\n",
-    "\n",
-    "# Update to match existing templates\n",
-    "fake_name_generator_df = PresidioDataGenerator.update_fake_name_generator_df(fake_name_generator_df)\n",
-    "fake_name_generator_df.head()"
-   ]
-  },
-  {
-   "cell_type": "markdown",
->>>>>>> eefdaffd
    "metadata": {},
    "outputs": [],
    "source": [
@@ -406,16 +170,8 @@
   },
   {
    "cell_type": "code",
-<<<<<<< HEAD
    "execution_count": null,
    "metadata": {},
-=======
-   "execution_count": 6,
-   "metadata": {
-    "is_executing": true,
-    "scrolled": true
-   },
->>>>>>> eefdaffd
    "outputs": [],
    "source": [
     "pd.DataFrame(sentence_faker._sentence_faker.faker.records).head()"
@@ -489,42 +245,9 @@
   },
   {
    "cell_type": "code",
-<<<<<<< HEAD
    "execution_count": null,
    "metadata": {},
    "outputs": [],
-=======
-   "execution_count": 9,
-   "metadata": {
-    "is_executing": true,
-    "pycharm": {
-     "name": "#%%\n"
-    }
-   },
-   "outputs": [
-    {
-     "name": "stderr",
-     "output_type": "stream",
-     "text": [
-      "Sampling: 100%|███████████████████████████████████████████████████████████████████████████████████████████| 1500/1500 [00:00<00:00, 17987.56it/s]"
-     ]
-    },
-    {
-     "name": "stdout",
-     "output_type": "stream",
-     "text": [
-      "{\"fake\": \"Title VII of the Civil Rights Act of 2005 protects individuals against employment discrimination on the basis of race and color as well as national origin, sex, or religion.\\n\", \"spans\": [{\"value\": \"2005\", \"start\": 37, \"end\": 41, \"type\": \"year\"}], \"template\": \"Title VII of the Civil Rights Act of {{year}} protects individuals against employment discrimination on the basis of race and color as well as national origin, sex, or religion.\\n\", \"template_id\": 190}\n"
-     ]
-    },
-    {
-     "name": "stderr",
-     "output_type": "stream",
-     "text": [
-      "\n"
-     ]
-    }
-   ],
->>>>>>> eefdaffd
    "source": [
     "fake_records = sentence_faker.generate_new_fake_sentences(num_samples=number_of_samples)\n",
     "pprint.pprint(fake_records[0])"
@@ -647,18 +370,8 @@
   },
   {
    "cell_type": "code",
-<<<<<<< HEAD
    "execution_count": null,
    "metadata": {},
-=======
-   "execution_count": 12,
-   "metadata": {
-    "is_executing": true,
-    "pycharm": {
-     "name": "#%%\n"
-    }
-   },
->>>>>>> eefdaffd
    "outputs": [],
    "source": [
     "import json\n",
@@ -692,47 +405,9 @@
   },
   {
    "cell_type": "code",
-<<<<<<< HEAD
    "execution_count": null,
    "metadata": {},
    "outputs": [],
-=======
-   "execution_count": 14,
-   "metadata": {
-    "is_executing": true,
-    "pycharm": {
-     "name": "#%%\n"
-    }
-   },
-   "outputs": [
-    {
-     "data": {
-      "text/plain": [
-       "[('PERSON', 887),\n",
-       " ('STREET_ADDRESS', 596),\n",
-       " ('GPE', 404),\n",
-       " ('ORGANIZATION', 257),\n",
-       " ('CREDIT_CARD', 152),\n",
-       " ('PHONE_NUMBER', 121),\n",
-       " ('DATE_TIME', 119),\n",
-       " ('TITLE', 94),\n",
-       " ('NRP', 72),\n",
-       " ('AGE', 72),\n",
-       " ('ZIP_CODE', 45),\n",
-       " ('DOMAIN_NAME', 39),\n",
-       " ('EMAIL_ADDRESS', 39),\n",
-       " ('IBAN_CODE', 22),\n",
-       " ('IP_ADDRESS', 11),\n",
-       " ('US_SSN', 11),\n",
-       " ('US_DRIVER_LICENSE', 6)]"
-      ]
-     },
-     "execution_count": 14,
-     "metadata": {},
-     "output_type": "execute_result"
-    }
-   ],
->>>>>>> eefdaffd
    "source": [
     "for record in fake_records[:10]:\n",
     "    print(get_json(record))"
@@ -903,15 +578,9 @@
    "source": [
     "### Next steps\n",
     "\n",
-<<<<<<< HEAD
     "- Evaluate Presidio using this fake data: [Sample](4_Evaluate_Presidio_Analyzer.ipynb)\n",
     "- Split to train/test/validation while ensuring sentences originiating from the same template are all on the same subset: [Sample](3_Split_by_pattern_#.ipynb)\n",
     "- Conduct a small exploratory data analysis on the generated data: [Sample](2_PII_EDA.ipynb)"
-=======
-    "- Evaluate Presidio using this fake data. [Sample](4_Evaluate_Presidio_Analyzer.ipynb)\n",
-    "- Split to train/test/validation while ensuring sentences originiating from the same template are all on the same subset. [Sample](3_Split_by_pattern_number.ipynb)\n",
-    "- Conduct a small exploratory data analysis on the generated data. [Sample](2_PII_EDA.ipynb)"
->>>>>>> eefdaffd
    ]
   },
   {
@@ -933,15 +602,9 @@
    "hash": "2509fbe9adc3579fd0ef23e6a2c6fb50cb745caa174aafdf017283479e60bc43"
   },
   "kernelspec": {
-<<<<<<< HEAD
    "display_name": "Python 3 (ipykernel)",
    "language": "python",
    "name": "python3"
-=======
-   "display_name": "presidio_evaluator",
-   "language": "python",
-   "name": "presidio_evaluator"
->>>>>>> eefdaffd
   },
   "language_info": {
    "codemirror_mode": {
@@ -953,11 +616,7 @@
    "name": "python",
    "nbconvert_exporter": "python",
    "pygments_lexer": "ipython3",
-<<<<<<< HEAD
    "version": "3.7.15"
-=======
-   "version": "3.8.18"
->>>>>>> eefdaffd
   }
  },
  "nbformat": 4,
